# %%
from ngsolve import *
# from ngsolve.webgui import Draw
from dream.incompressible import IncompressibleSolver, Inflow, flowfields
<<<<<<< HEAD
mesh = Mesh(unit_square.GenerateMesh(maxh=0.1))
# mesh.Refine()
=======
mesh = Mesh(unit_square.GenerateMesh(maxh=0.05))
mesh.Refine()
>>>>>>> 796e353f

# Set up the solver configuration
cfg = IncompressibleSolver(mesh)
cfg.time = "stationary"
<<<<<<< HEAD
# cfg.fem = "taylor-hood"
cfg.fem = "hdivhdg"
=======
cfg.fem = "taylor-hood"
cfg.fem.order = 1
>>>>>>> 796e353f
cfg.fem.scheme = "stationary"
cfg.convection = True

<<<<<<< HEAD
cfg.reynolds_number = 1000
cfg.fem.order = 4
=======
cfg.reynolds_number = 2000
>>>>>>> 796e353f
cfg.dynamic_viscosity = "constant"
cfg.convection = True



<<<<<<< HEAD
# cfg.nonlinear_solver.method.damping_factor = 0.5
# cfg.nonlinear_solver.max_iterations = 100
# Set up the boundary conditions
a = flowfields()
cfg.bcs['top'] = Inflow(velocity=(x**2*(1-x)**2,0)) #flowfields(velocity=(1, 0)))
# cfg.bcs['top'] = Inflow(velocity = CF((1, 0)))
=======
cfg.nonlinear_solver.damping_factor = 1
cfg.nonlinear_solver.max_iterations = 100

# Set up the boundary conditions
a = flowfields()
cfg.bcs['top'] = Inflow(velocity=(x*(1-x), 0))  # flowfields(velocity=(1, 0)))
>>>>>>> 796e353f
cfg.bcs['right|left|bottom'] = "wall"

# Initialize the finite element spaces, trial and test functions, gridfunctions, and boundary conditions
cfg.initialize()


fields = cfg.get_solution_fields()
cfg.io.draw(fields)

cfg.solve()

# cfg.dynamic_viscosity = "powerlaw"
# cfg.dynamic_viscosity.powerlaw_exponent = 1.5
# cfg.nonlinear_solver.max_iterations = 100
# cfg.nonlinear_solver.damping_factor = 0.5
# cfg.fem.initialize_symbolic_forms()
# cfg.solve()


# cfg.initialize_finite_element_spaces()
# cfg.initialize_trial_and_test_functions()
# cfg.initialize_gridfunctions()
# cfg.initialize_boundary_conditions()
# cfg.initialize_symbolic_forms()

# # Draw quantities
# cfg.draw(cfg.get_fields(u=True, p=True))

# # Initialize the solver and solve the system
# cfg.solver.initialize()
# cfg.solver.solve()

# # Change the viscosity model
# cfg.dynamic_viscosity = "powerlaw"
# cfg.dynamic_viscosity.powerlaw_exponent = 1.2
# cfg.solver = "nonlinear"
# cfg.solver.method = "newton"
# cfg.solver.method.damping_factor = 0.5
# cfg.solver.max_iterations = 100

# # Initialize forms again without reinitializing the finite element spaces
# cfg.initialize_symbolic_forms()
# cfg.draw(cfg.get_fields(u=True, p=True))

# # Solve the system again
# cfg.solver.initialize()
<|MERGE_RESOLUTION|>--- conflicted
+++ resolved
@@ -2,53 +2,30 @@
 from ngsolve import *
 # from ngsolve.webgui import Draw
 from dream.incompressible import IncompressibleSolver, Inflow, flowfields
-<<<<<<< HEAD
 mesh = Mesh(unit_square.GenerateMesh(maxh=0.1))
 # mesh.Refine()
-=======
-mesh = Mesh(unit_square.GenerateMesh(maxh=0.05))
-mesh.Refine()
->>>>>>> 796e353f
 
 # Set up the solver configuration
 cfg = IncompressibleSolver(mesh)
 cfg.time = "stationary"
-<<<<<<< HEAD
 # cfg.fem = "taylor-hood"
 cfg.fem = "hdivhdg"
-=======
-cfg.fem = "taylor-hood"
-cfg.fem.order = 1
->>>>>>> 796e353f
 cfg.fem.scheme = "stationary"
 cfg.convection = True
 
-<<<<<<< HEAD
 cfg.reynolds_number = 1000
 cfg.fem.order = 4
-=======
-cfg.reynolds_number = 2000
->>>>>>> 796e353f
 cfg.dynamic_viscosity = "constant"
 cfg.convection = True
 
 
 
-<<<<<<< HEAD
 # cfg.nonlinear_solver.method.damping_factor = 0.5
 # cfg.nonlinear_solver.max_iterations = 100
 # Set up the boundary conditions
 a = flowfields()
 cfg.bcs['top'] = Inflow(velocity=(x**2*(1-x)**2,0)) #flowfields(velocity=(1, 0)))
 # cfg.bcs['top'] = Inflow(velocity = CF((1, 0)))
-=======
-cfg.nonlinear_solver.damping_factor = 1
-cfg.nonlinear_solver.max_iterations = 100
-
-# Set up the boundary conditions
-a = flowfields()
-cfg.bcs['top'] = Inflow(velocity=(x*(1-x), 0))  # flowfields(velocity=(1, 0)))
->>>>>>> 796e353f
 cfg.bcs['right|left|bottom'] = "wall"
 
 # Initialize the finite element spaces, trial and test functions, gridfunctions, and boundary conditions
