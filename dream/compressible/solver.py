from __future__ import annotations

import logging
import ngsolve as ngs

from dream import bla
from dream.config import dream_configuration, equation
from dream.mesh import (BoundaryConditions, DomainConditions)
from dream.solver import SolverConfiguration
from dream.time import TimeConfig

from .eos import IdealGas, EquationOfState
from .viscosity import Inviscid, Constant, Sutherland, DynamicViscosity
from .scaling import Aerodynamic, Aeroacoustic, Acoustic, Scaling
from .riemann_solver import LaxFriedrich, Roe, HLL, HLLEM, Upwind, RiemannSolver
from .config import flowfields, BCS, DCS, CompressibleFiniteElementMethod
from .formulations import ConservativeFiniteElementMethod
from .time import CompressibleTransientConfig, CompressiblePseudoTimeSteppingConfig

from .time import CompressibleTransient 

logger = logging.getLogger(__name__)


class CompressibleFlowSolver(SolverConfiguration):

    name = "compressible"

    def __init__(self, mesh: ngs.Mesh, **default) -> None:
        bcs = BoundaryConditions(mesh, BCS)
        dcs = DomainConditions(mesh, DCS)

        self._mach_number = ngs.Parameter(0.3)
        self._reynolds_number = ngs.Parameter(150)
        self._prandtl_number = ngs.Parameter(0.72)

        DEFAULT = {
            "fem": ConservativeFiniteElementMethod(mesh, self),
            "time": CompressibleTransientConfig(mesh, self),
            "equation_of_state": IdealGas(mesh, self),
            "dynamic_viscosity": Inviscid(mesh, self),
            "scaling": Aerodynamic(mesh, self),
            "riemann_solver": LaxFriedrich(mesh, self),
            "mach_number": 0.3,
            "reynolds_number": 150,
            "prandtl_number": 0.72,
        }
        DEFAULT.update(default)
        
        super().__init__(mesh=mesh, bcs=bcs, dcs=dcs, **DEFAULT)

    @dream_configuration
    def fem(self) -> ConservativeFiniteElementMethod:
        r""" Sets the finite element for the compressible flow solver. 

            :getter: Returns the finite element
            :setter: Sets the finite element, defaults to ConservativeFiniteElement
        """
        return self._fem

    @fem.setter
    def fem(self, fem):
        OPTIONS = [ConservativeFiniteElementMethod]
        self._fem = self._get_configuration_option(fem, OPTIONS, CompressibleFiniteElementMethod)

<<<<<<< HEAD
    @interface(default=CompressibleTransient)
    def time(self, time) -> CompressibleTransient:
        r""" Sets the time schemes for the compressible flow solver.
        """
        return time


    @parameter(default=0.3)
    def mach_number(self, mach_number: float) -> ngs.Parameter:
=======
    @dream_configuration
    def time(self) -> CompressibleTransientConfig | CompressiblePseudoTimeSteppingConfig:
        r""" Sets the time configuration for the compressible flow solver. 

            :getter: Returns the time configuration
            :setter: Sets the time configuration, defaults to CompressibleTransientConfig
        """
        return self._time
    
    @time.setter
    def time(self, time: TimeConfig):
        OPTIONS = [CompressibleTransientConfig, CompressiblePseudoTimeSteppingConfig]
        self._time = self._get_configuration_option(time, OPTIONS, TimeConfig)

    @dream_configuration
    def mach_number(self) -> ngs.Parameter:
>>>>>>> 292f3363
        r""" Sets the ratio of the farfield flow velocity to the farfield speed of sound.

            .. math::
                \Ma_\infty = \frac{|\bm{u}_\infty|}{c_\infty}

            :setter: Sets the Mach number, defaults to 0.3
            :getter: Returns the Mach number
        """
        return self._mach_number

    @mach_number.setter
    def mach_number(self, mach_number: float):
        if mach_number < 0:
            raise ValueError("Invalid Mach number. Value has to be >= 0!")

        self._mach_number.Set(mach_number)

    @dream_configuration
    def reynolds_number(self) -> ngs.Parameter:
        r""" Sets the ratio of inertial to viscous forces 

            .. math::
                \Re_\infty = \frac{\rho_\infty |\bm{u}_\infty| L}{\mu_\infty}

            :setter: Sets the Reynolds number, defaults to 150
            :getter: Returns the Reynolds number
        """
        return self._reynolds_number

    @reynolds_number.setter
    def reynolds_number(self, reynolds_number: float):
        if reynolds_number <= 0:
            raise ValueError("Invalid Reynolds number. Value has to be > 0!")
        self._reynolds_number.Set(reynolds_number)

    @dream_configuration
    def prandtl_number(self) -> ngs.Parameter:
        r""" Sets the ratio of momentum diffusivity to thermal diffusivity 

            .. math::
                \Pr_\infty = \frac{c_p \mu_\infty}{k_\infty}

            :setter: Sets the Prandtl number, defaults to 0.72
            :getter: Returns the Prandtl number
        """
        return self._prandtl_number

    @prandtl_number.setter
    def prandtl_number(self, prandtl_number: float):
        if prandtl_number <= 0:
            raise ValueError("Invalid Prandtl number. Value has to be > 0!")
        self._prandtl_number.Set(prandtl_number)

    @dream_configuration
    def equation_of_state(self) -> IdealGas:
        r""" Sets the equation of state for the compressible flow solver. 

            :getter: Returns the equation of state
            :setter: Sets the equation of state, defaults to IdealGas
        """
        return self._equation_of_state

    @equation_of_state.setter
    def equation_of_state(self, equation_of_state: IdealGas):
        OPTIONS = [IdealGas]
        self._equation_of_state = self._get_configuration_option(equation_of_state, OPTIONS, EquationOfState)

    @dream_configuration
    def dynamic_viscosity(self) -> Inviscid | Constant | Sutherland:
        r""" Sets the dynamic viscosity for the compressible flow solver.

            :getter: Returns the dynamic viscosity
            :setter: Sets the dynamic viscosity, defaults to Inviscid
        """
        return self._dynamic_viscosity

    @dynamic_viscosity.setter
    def dynamic_viscosity(self, dynamic_viscosity: str | Inviscid | Constant | Sutherland):
        OPTIONS = [Inviscid, Constant, Sutherland]
        self._dynamic_viscosity = self._get_configuration_option(dynamic_viscosity, OPTIONS, DynamicViscosity)

    @dream_configuration
    def scaling(self) -> Aerodynamic | Acoustic | Aeroacoustic:
        r""" Sets the dimensional scaling for the compressible flow solver.

            :getter: Returns the scaling
            :setter: Sets the scaling, defaults to Aerodynamic
        """
        return self._scaling

    @scaling.setter
    def scaling(self, scaling: str | Aerodynamic | Acoustic | Aeroacoustic):
        OPTIONS = [Aerodynamic, Acoustic, Aeroacoustic]
        self._scaling = self._get_configuration_option(scaling, OPTIONS, Scaling)

    @dream_configuration
    def riemann_solver(self) -> LaxFriedrich | Roe | HLL | HLLEM | Upwind:
        r""" Sets the Riemann solver for the compressible flow solver.

            :getter: Returns the Riemann solver
            :setter: Sets the Riemann solver, defaults to LaxFriedrich
        """
        return self._riemann_solver

    @riemann_solver.setter
    def riemann_solver(self, riemann_solver: str | LaxFriedrich | Roe | HLL | HLLEM | Upwind):
        OPTIONS = [LaxFriedrich, Roe, HLL, HLLEM, Upwind]
        self._riemann_solver = self._get_configuration_option(riemann_solver, OPTIONS, RiemannSolver)

    def get_farfield_state(self, direction: tuple[float, ...]) -> flowfields:
        r""" Returns the dimensionless farfield fields depending on the scaling in use and the flow direction. 

            Aerodynamic Scaling
                .. math:: 
                    \begin{align*}
                        \rho &= 1, &
                        | \bm{u} |  &= 1, &
                        c &= \frac{1}{\Ma_\infty}, &
                        T &= \frac{1}{(\gamma - 1)\Ma_\infty^2}, &
                        p &= \frac{1}{\gamma \Ma_\infty^2}.
                    \end{align*}

            Acoustic Scaling
                .. math::
                    \begin{align*}
                        \rho &= 1, &
                        | \bm{u} |  &= \Ma_\infty, &
                        c &= 1, &
                        T &= \frac{1}{(\gamma - 1)}, &
                        p &= \frac{1}{\gamma}.
                    \end{align*}

            Aeroacoustic Scaling
                .. math::
                    \begin{align*}
                        \rho &= 1, &
                        | \bm{u} |  &= \frac{\Ma_\infty}{1 + \Ma_\infty}, &
                        c &= \frac{1}{1 + \Ma_\infty}, &
                        T &= \frac{1}{(\gamma - 1) ( 1+ \Ma_\infty^2)}, &
                        p &= \frac{1}{\gamma (1+ \Ma_\infty^2)}.
                    \end{align*}

            :param direction: A container containing the flow direction
            :type direction: tuple[float, ...]
        """

        Ma = self.mach_number
        INF = flowfields()

        INF.rho = self.scaling.density()
        INF.c = self.scaling.speed_of_sound(Ma)
        INF.T = self.temperature(INF)
        INF.p = self.pressure(INF)

        direction = bla.as_vector(direction)

        if not direction.dim == self.mesh.dim:
            raise ValueError(f"Direction dimension {direction.dim} does not match mesh dimension {self.mesh.dim}")

        INF.u = self.scaling.velocity(direction, Ma)
        INF.rho_Ei = self.inner_energy(INF)
        INF.rho_Ek = self.kinetic_energy(INF)
        INF.rho_E = self.energy(INF)

        return INF

    def get_dimensionful_state(self, U: flowfields) -> flowfields:
        r""" Returns the dimensionful fields from given fields depending on the scaling. 

            :param U: A dictionary containing the flow quantities
            :type U: flowfields
        """

        REF = self.scaling.dimensionful_values
        DIM = flowfields()
        for key, value in U.items():
            if key in REF:
                DIM[key] = value * REF[key]

        return DIM

    def get_convective_flux(self, U: flowfields) -> bla.MATRIX:
        r""" Returns the conservative convective flux from given fields.

            .. math::
                \bm{F} = \begin{pmatrix} \rho \bm{u} \\ \rho \bm{u} \otimes \bm{u} + p \bm{I} \\ \rho H \bm{u} \end{pmatrix}

            :param U: A dictionary containing the flow quantities
            :type U: flowfields
        """
        rho = self.density(U)
        rho_u = self.momentum(U)
        rho_H = self.enthalpy(U)
        u = self.velocity(U)
        p = self.pressure(U)

        flux = (rho_u, bla.outer(rho_u, rho_u)/rho + p * ngs.Id(u.dim), rho_H * u)

        return bla.as_matrix(flux, dims=(u.dim + 2, u.dim))

    def get_diffusive_flux(self, U: flowfields, dU: flowfields) -> bla.MATRIX:
        r""" Returns the conservative diffusive flux from given states.

            .. math::
                \bm{G} = \begin{pmatrix} \bm{0} \\ \bm{\tau} \\ \left( \bm{\tau} \bm{u} - \bm{q}\right) \end{pmatrix}

            :param U: A dictionary containing the flow quantities
            :type U: flowfields
            :param dU: A dictionary containing the gradients of the flow quantities
            :type dU: flowfields
        """
        u = self.velocity(U)
        tau = self.deviatoric_stress_tensor(U, dU)
        q = self.heat_flux(U, dU)

        continuity = tuple(0 for _ in range(u.dim))

        return bla.as_matrix((continuity, tau, tau*u - q), dims=(u.dim + 2, u.dim))

    def get_local_mach_number(self, U: flowfields):
        r""" Returns the local Mach number from given fields.

            .. math::
                \Ma = \frac{| \bm{u} |}{c}

            :param U: A dictionary containing the flow quantities
            :type U: flowfields
        """
        u = self.velocity(U)
        c = self.speed_of_sound(U)
        return ngs.sqrt(bla.inner(u, u))/c

    def get_local_reynolds_number(self, U: flowfields):
        r""" Returns the local Reynolds number from given fields.

            .. math::
                \Re = \frac{\rho | \bm{u} |}{\mu}

            :param U: A dictionary containing the flow quantities
            :type U: flowfields
        """
        rho = self.density(U)
        u = self.velocity(U)
        mu = self.viscosity(U)
        return rho * ngs.sqrt(bla.inner(u, u)) / mu

    def get_primitive_convective_jacobian(self, U: flowfields, unit_vector: bla.VECTOR, type: str = None):
        lambdas = self.characteristic_velocities(U, unit_vector, type)
        LAMBDA = bla.diagonal(lambdas)
        return self.transform_characteristic_to_primitive(LAMBDA, U, unit_vector)

    def get_primitive_convective_identity(self, U: flowfields, unit_vector: bla.VECTOR, type: str = None):
        LAMBDA = self.get_characteristic_identity(U, unit_vector, type)
        return self.transform_characteristic_to_primitive(LAMBDA, U, unit_vector)

    def get_conservative_convective_jacobian(self, U: flowfields, unit_vector: bla.VECTOR, type: str = None):
        lambdas = self.characteristic_velocities(U, unit_vector, type)
        LAMBDA = bla.diagonal(lambdas)
        return self.transform_characteristic_to_conservative(LAMBDA, U, unit_vector)

    def get_conservative_convective_identity(self, U: flowfields, unit_vector: bla.VECTOR, type: str = None):
        LAMBDA = self.get_characteristic_identity(U, unit_vector, type)
        return self.transform_characteristic_to_conservative(LAMBDA, U, unit_vector)

    def get_characteristic_identity(
            self, U: flowfields, unit_vector: bla.VECTOR, type: str = None) -> bla.MATRIX:
        lambdas = self.characteristic_velocities(U, unit_vector, type)

        if type == "incoming":
            lambdas = (ngs.IfPos(-lam, 1, 0) for lam in lambdas)
        elif type == "outgoing":
            lambdas = (ngs.IfPos(lam, 1, 0) for lam in lambdas)
        else:
            raise ValueError(f"{str(type).capitalize()} invalid! Alternatives: {['incoming', 'outgoing']}")

        return bla.diagonal(lambdas)

    def transform_primitive_to_conservative(self, matrix: bla.MATRIX, U: flowfields):
        M = self.conservative_from_primitive(U)
        Minv = self.primitive_from_conservative(U)
        return M * matrix * Minv

    def transform_characteristic_to_primitive(self, matrix: bla.MATRIX, U: flowfields, unit_vector: bla.VECTOR):
        L = self.primitive_from_characteristic(U, unit_vector)
        Linv = self.characteristic_from_primitive(U, unit_vector)
        return L * matrix * Linv

    def transform_characteristic_to_conservative(self, matrix: bla.MATRIX, U: flowfields, unit_vector: bla.VECTOR):
        P = self.conservative_from_characteristic(U, unit_vector)
        Pinv = self.characteristic_from_conservative(U, unit_vector)
        return P * matrix * Pinv

    @equation
    def density(self, U: flowfields) -> bla.SCALAR:
        return self.equation_of_state.density(U)

    @equation
    def velocity(self, U: flowfields) -> bla.VECTOR:
        if U.u is not None:
            return U.u

        elif all((U.rho, U.rho_u)):
            logger.debug("Returning velocity from density and momentum.")

            if bla.is_zero(U.rho_u) and bla.is_zero(U.rho):
                return bla.as_vector((0.0 for _ in range(U.rho_u.dim)))

            return U.rho_u/U.rho

    @equation
    def momentum(self, U: flowfields) -> bla.VECTOR:
        if U.rho_u is not None:
            return U.rho_u

        elif all((U.rho, U.u)):
            logger.debug("Returning momentum from density and velocity.")
            return U.rho * U.u

    @equation
    def pressure(self, U: flowfields) -> bla.SCALAR:
        return self.equation_of_state.pressure(U)

    @equation
    def temperature(self, U: flowfields) -> bla.SCALAR:
        return self.equation_of_state.temperature(U)

    @equation
    def inner_energy(self, U: flowfields) -> bla.SCALAR:
        rho_Ei = self.equation_of_state.inner_energy(U)

        if rho_Ei is None:

            if all((U.rho_E, U.rho_Ek)):
                logger.debug("Returning inner energy from energy and kinetic energy.")
                return U.rho_E - U.rho_Ek

        return rho_Ei

    @equation
    def specific_inner_energy(self, U: flowfields) -> bla.SCALAR:
        Ei = self.equation_of_state.specific_inner_energy(U)

        if Ei is None:

            if all((U.rho, U.rho_Ei)):
                logger.debug("Returning specific inner energy from inner energy and density.")
                return U.rho_Ei/U.rho

            elif all((U.E, U.Ek)):
                logger.debug(
                    "Returning specific inner energy from specific energy and specific kinetic energy.")
                return U.E - U.Ek

        return Ei

    @equation
    def kinetic_energy(self, U: flowfields) -> bla.SCALAR:
        if U.rho_Ek is not None:
            return U.rho_Ek

        elif all((U.rho, U.u)):
            logger.debug("Returning kinetic energy from density and velocity.")
            return 0.5 * U.rho * bla.inner(U.u, U.u)

        elif all((U.rho, U.rho_u)):
            logger.debug("Returning kinetic energy from density and momentum.")
            return 0.5 * bla.inner(U.rho_u, U.rho_u)/U.rho

        elif all((U.rho_E, U.rho_Ei)):
            logger.debug("Returning kinetic energy from energy and inner energy.")
            return U.rho_E - U.rho_Ei

        elif all((U.rho, U.Ek)):
            logger.debug("Returning kinetic energy from density and specific kinetic energy.")
            return U.rho * U.Ek

        return None

    @equation
    def specific_kinetic_energy(self, U: flowfields) -> bla.SCALAR:
        if U.Ek is not None:
            return U.Ek

        elif U.u is not None:
            logger.debug("Returning specific kinetic energy from velocity.")
            return 0.5 * bla.inner(U.u, U.u)

        elif all((U.rho, U.rho_u)):
            logger.debug("Returning specific kinetic energy from density and momentum.")
            return 0.5 * bla.inner(U.rho_u, U.rho_u)/U.rho**2

        elif all((U.rho, U.rho_Ek)):
            logger.debug("Returning specific kinetic energy from density and kinetic energy.")
            return U.rho_Ek/U.rho

        elif all((U.E, U.Ei)):
            logger.debug("Returning specific kinetic energy from specific energy and speicific inner energy.")
            return U.E - U.Ei

        return None

    @equation
    def energy(self, U: flowfields) -> bla.SCALAR:
        if U.rho_E is not None:
            return U.rho_E

        elif all((U.rho, U.E)):
            logger.debug("Returning energy from density and specific energy.")
            return U.rho * U.E

        elif all((U.rho_Ei, U.rho_Ek)):
            logger.debug("Returning energy from inner energy and kinetic energy.")
            return U.rho_Ei + U.rho_Ek

        else:
            logger.debug("Returning energy from calculated inner energy and kinetic energy")
            return self.inner_energy(U) + self.kinetic_energy(U)

    @equation
    def specific_energy(self, U: flowfields) -> bla.SCALAR:
        if U.E is not None:
            return U.E

        if all((U.rho, U.rho_E)):
            logger.debug("Returning specific energy from density and energy.")
            return U.rho_E/U.rho

        elif all((U.Ei, U.Ek)):
            logger.debug("Returning specific energy from specific inner energy and specific kinetic energy.")
            return U.Ei + U.Ek

        return None

    @equation
    def enthalpy(self, U: flowfields) -> bla.SCALAR:
        if U.rho_H is not None:
            return U.rho_H

        elif all((U.rho_E, U.p)):
            logger.debug("Returning enthalpy from energy and pressure.")
            return U.rho_E + U.p

        elif all((U.rho, U.H)):
            logger.debug("Returning enthalpy from density and specific enthalpy.")
            return U.rho * U.H

        return None

    @equation
    def specific_enthalpy(self, U: flowfields) -> bla.SCALAR:
        if U.H is not None:
            return U.H

        elif all((U.rho, U.rho_H)):
            logger.debug("Returning specific enthalpy from density and enthalpy.")
            return U.rho_H/U.rho

        elif all((U.rho, U.rho_E, U.p)):
            logger.debug("Returning specific enthalpy from specific energy, density and pressure.")
            return U.E + U.p/U.rho

        return None

    @equation
    def speed_of_sound(self, U: flowfields) -> bla.SCALAR:
        return self.equation_of_state.speed_of_sound(U)

    @equation
    def density_gradient(self, U: flowfields, dU: flowfields) -> bla.VECTOR:
        return self.equation_of_state.density_gradient(U, dU)

    @equation
    def velocity_gradient(self, U: flowfields, dU: flowfields) -> bla.MATRIX:
        if dU.grad_u is not None:
            return dU.grad_u
        elif all((U.rho, U.rho_u, dU.grad_rho, dU.grad_rho_u)):
            logger.debug("Returning velocity gradient from density and momentum.")
            return dU.grad_rho_u/U.rho - bla.outer(U.rho_u, dU.grad_rho)/U.rho**2

    @equation
    def momentum_gradient(self, U: flowfields, dU: flowfields) -> bla.MATRIX:
        if dU.grad_rho_u is not None:
            return dU.grad_rho_u
        elif all((U.rho, U.u, dU.grad_rho, dU.grad_u)):
            logger.debug("Returning momentum gradient from density and momentum.")
            return U.rho * dU.grad_u + bla.outer(U.u, dU.grad_rho)

    @equation
    def pressure_gradient(self, U: flowfields, dU: flowfields) -> bla.VECTOR:
        return self.equation_of_state.pressure_gradient(U, dU)

    @equation
    def temperature_gradient(self, U: flowfields, dU: flowfields) -> bla.VECTOR:
        return self.equation_of_state.temperature_gradient(U, dU)

    @equation
    def energy_gradient(self, U: flowfields, dU: flowfields) -> bla.VECTOR:
        if dU.grad_rho_E is not None:
            return dU.grad_rho_E
        elif all((dU.grad_rho_Ei, dU.grad_rho_Ek)):
            logger.debug("Returning energy gradient from inner energy and kinetic energy.")
            return dU.grad_rho_Ei + dU.grad_rho_Ek

    @equation
    def specific_energy_gradient(self, U: flowfields, dU: flowfields) -> bla.VECTOR:
        if dU.grad_E is not None:
            return dU.grad_E
        elif all((dU.grad_Ei, dU.grad_Ek)):
            logger.debug(
                "Returning specific energy gradient from specific inner energy and specific kinetic energy.")
            return dU.grad_Ei + dU.grad_Ek

    @equation
    def inner_energy_gradient(self, U: flowfields, dU: flowfields) -> bla.VECTOR:
        if dU.grad_rho_Ei is not None:
            return dU.grad_rho_Ei
        elif all((dU.grad_rho_E, dU.grad_rho_Ek)):
            logger.debug("Returning inner energy gradient from energy and kinetic energy.")
            return dU.grad_rho_E - dU.grad_rho_Ek

    @equation
    def specific_inner_energy_gradient(self, U: flowfields, dU: flowfields) -> bla.VECTOR:
        if dU.grad_Ei is not None:
            return dU.grad_Ei
        elif all((dU.grad_E, dU.grad_Ek)):
            logger.debug(
                "Returning specific inner energy gradient from specific energy and specific kinetic energy.")
            return dU.grad_E - dU.grad_Ek

    @equation
    def kinetic_energy_gradient(self, U: flowfields, dU: flowfields) -> bla.VECTOR:
        if dU.grad_rho_Ek is not None:
            return dU.grad_rho_Ek
        elif all((dU.grad_rho_E, dU.grad_rho_Ei)):
            logger.debug("Returning kinetic energy gradient from energy and inner energy.")
            return dU.grad_rho_E - dU.grad_rho_Ei

        elif all((U.rho, U.u, dU.grad_rho, dU.grad_u)):
            logger.debug("Returning kinetic energy gradient from density and velocity.")
            return U.rho * (dU.grad_u.trans * U.u) + 0.5 * dU.grad_rho * bla.inner(U.u, U.u)

        elif all((U.rho, U.rho_u, dU.grad_rho, dU.grad_rho_u)):
            logger.debug("Returning kinetic energy gradient from density and momentum.")
            return (dU.grad_rho_u.trans * U.rho_u)/U.rho - 0.5 * dU.grad_rho * bla.inner(U.rho_u, U.rho_u)/U.rho**2

    @equation
    def specific_kinetic_energy_gradient(self, U: flowfields, dU: flowfields) -> bla.VECTOR:
        if dU.grad_Ek is not None:
            return dU.grad_Ek
        elif all((dU.grad_E, dU.grad_Ei)):
            logger.debug(
                "Returning specific kinetic energy gradient from specific energy and specific inner energy.")
            return dU.grad_E - dU.grad_Ei

        elif all((U.u, dU.grad_u)):
            logger.debug("Returning specific kinetic energy gradient from velocity.")
            return dU.grad_u.trans * U.u

        elif all((U.rho, U.rho_u, dU.grad_rho, dU.grad_rho_u)):
            logger.debug("Returning specific kinetic energy gradient from density and momentum.")
            return (dU.grad_rho_u.trans * U.rho_u)/U.rho**2 - dU.grad_rho * bla.inner(U.rho_u, U.rho_u)/U.rho**3

    @equation
    def enthalpy_gradient(self, U: flowfields, dU: flowfields) -> bla.VECTOR:
        if dU.grad_rho_H is not None:
            return dU.grad_rho_H
        elif all((dU.grad_rho_E, dU.grad_p)):
            logger.debug("Returning enthalpy gradient from energy and pressure.")
            return dU.grad_rho_E + dU.grad_p

    @equation
    def strain_rate_tensor(self, dU: flowfields) -> bla.MATRIX:
        if dU.eps is not None:
            return dU.eps
        elif dU.grad_u is not None:
            logger.debug("Returning strain rate tensor from velocity.")
            return 0.5 * (dU.grad_u + dU.grad_u.trans) - 1/3 * bla.trace(dU.grad_u) * ngs.Id(self.mesh.dim)

    @equation
    def deviatoric_stress_tensor(self, U: flowfields, dU: flowfields):
        r""" Returns the deviatoric stress tensor from the given states. 

            .. math::
                \bm{\tau} = \frac{2\mu}{\Re_r} \bm{\varepsilon}

            :param U: A dictionary containing the flow quantities
            :type U: flowfields
            :param dU: A dictionary containing the gradients of the flow quantities
            :type dU: flowfields
        """

        mu = self.viscosity(U)
        Re = self.scaling.reference_reynolds_number
        eps = self.strain_rate_tensor(dU)

        if all((mu, eps)):
            logger.debug("Returning deviatoric stress tensor from strain rate tensor and viscosity.")
            return 2*mu/Re * eps

    @equation
    def viscosity(self, U: flowfields) -> bla.SCALAR:
        return self.dynamic_viscosity.viscosity(U)

    @equation
    def heat_flux(self, U: flowfields, dU: flowfields) -> bla.VECTOR:

        k = self.viscosity(U)
        Re = self.scaling.reference_reynolds_number
        Pr = self.prandtl_number

        if all((k, dU.grad_T)):
            logger.debug("Returning heat flux from temperature gradient.")
            return -k/(Re * Pr) * dU.grad_T

    @equation
    def characteristic_velocities(self, U: flowfields, unit_vector: bla.VECTOR, type: str = None) -> bla.VECTOR:
        return self.equation_of_state.characteristic_velocities(U, unit_vector, type)

    @equation
    def characteristic_variables(
            self, U: flowfields, dU: flowfields, unit_vector: bla.VECTOR) -> bla.VECTOR:
        return self.equation_of_state.characteristic_variables(U, dU, unit_vector)

    @equation
    def characteristic_amplitudes(self, U: flowfields, dU: flowfields, unit_vector: bla.VECTOR,
                                  type: str = None) -> bla.VECTOR:
        return self.equation_of_state.characteristic_amplitudes(U, dU, unit_vector, type)

    @equation
    def primitive_from_conservative(self, U: flowfields) -> bla.MATRIX:
        return self.equation_of_state.primitive_from_conservative(U)

    @equation
    def primitive_from_characteristic(self, U: flowfields, unit_vector: bla.VECTOR) -> bla.MATRIX:
        return self.equation_of_state.primitive_from_characteristic(U, unit_vector)

    @equation
    def primitive_convective_jacobian_x(self, U: flowfields) -> bla.MATRIX:
        return self.equation_of_state.primitive_convective_jacobian_x(U)

    @equation
    def primitive_convective_jacobian_y(self, U: flowfields) -> bla.MATRIX:
        return self.equation_of_state.primitive_convective_jacobian_y(U)

    @equation
    def conservative_from_primitive(self, U: flowfields) -> bla.MATRIX:
        return self.equation_of_state.conservative_from_primitive(U)

    @equation
    def conservative_from_characteristic(self, U: flowfields, unit_vector: bla.VECTOR) -> bla.MATRIX:
        return self.equation_of_state.conservative_from_characteristic(U, unit_vector)

    @equation
    def conservative_convective_jacobian_x(self, U: flowfields) -> bla.MATRIX:
        return self.equation_of_state.conservative_convective_jacobian_x(U)

    @equation
    def conservative_convective_jacobian_y(self, U: flowfields) -> bla.MATRIX:
        return self.equation_of_state.conservative_convective_jacobian_y(U)

    @equation
    def characteristic_from_primitive(self, U: flowfields, unit_vector: bla.VECTOR) -> bla.MATRIX:
        return self.equation_of_state.characteristic_from_primitive(U, unit_vector)

    @equation
    def characteristic_from_conservative(self, U: flowfields, unit_vector: bla.VECTOR) -> bla.MATRIX:
        return self.equation_of_state.characteristic_from_conservative(U, unit_vector)

    @equation
    def isentropic_density(self, U: flowfields, Uref: flowfields) -> bla.SCALAR:
        return self.equation_of_state.isentropic_density(U, Uref)

    @equation
    def pressure_coefficient(self, U: flowfields, Uref: flowfields):
        return (self.pressure(U) - self.pressure(Uref))/(self.kinetic_energy(Uref))

    @equation
    def stress_tensor(self, U: flowfields, dU: flowfields = None) -> bla.MATRIX:

        sigma = -self.pressure(U) * ngs.Id(self.mesh.dim)
        if not self.dynamic_viscosity.is_inviscid:
            sigma += self.deviatoric_stress_tensor(U, dU)

        return sigma

    @equation
    def drag_coefficient(
            self, U: flowfields, dU: flowfields, Uref: flowfields, drag_direction: tuple[float, ...]) -> bla.SCALAR:
        stress = self.stress_tensor(U, dU) * self.mesh.normal
        return bla.inner(stress, bla.unit_vector(drag_direction))/(self.kinetic_energy(Uref))

    @equation
    def lift_coefficient(
            self, U: flowfields, dU: flowfields, Uref: flowfields, lift_direction: tuple[float, ...]) -> bla.SCALAR:
        stress = self.stress_tensor(U, dU) * self.mesh.normal
        return bla.inner(stress, bla.unit_vector(lift_direction))/(self.kinetic_energy(Uref))<|MERGE_RESOLUTION|>--- conflicted
+++ resolved
@@ -15,9 +15,7 @@
 from .riemann_solver import LaxFriedrich, Roe, HLL, HLLEM, Upwind, RiemannSolver
 from .config import flowfields, BCS, DCS, CompressibleFiniteElementMethod
 from .formulations import ConservativeFiniteElementMethod
-from .time import CompressibleTransientConfig, CompressiblePseudoTimeSteppingConfig
-
-from .time import CompressibleTransient 
+from .time import CompressibleTransient, CompressiblePseudoTimeStepping 
 
 logger = logging.getLogger(__name__)
 
@@ -36,7 +34,7 @@
 
         DEFAULT = {
             "fem": ConservativeFiniteElementMethod(mesh, self),
-            "time": CompressibleTransientConfig(mesh, self),
+            "time": CompressibleTransient(mesh, self),
             "equation_of_state": IdealGas(mesh, self),
             "dynamic_viscosity": Inviscid(mesh, self),
             "scaling": Aerodynamic(mesh, self),
@@ -58,24 +56,14 @@
         """
         return self._fem
 
+
     @fem.setter
     def fem(self, fem):
         OPTIONS = [ConservativeFiniteElementMethod]
         self._fem = self._get_configuration_option(fem, OPTIONS, CompressibleFiniteElementMethod)
 
-<<<<<<< HEAD
-    @interface(default=CompressibleTransient)
-    def time(self, time) -> CompressibleTransient:
-        r""" Sets the time schemes for the compressible flow solver.
-        """
-        return time
-
-
-    @parameter(default=0.3)
-    def mach_number(self, mach_number: float) -> ngs.Parameter:
-=======
-    @dream_configuration
-    def time(self) -> CompressibleTransientConfig | CompressiblePseudoTimeSteppingConfig:
+    @dream_configuration
+    def time(self) -> CompressibleTransient | CompressiblePseudoTimeStepping:
         r""" Sets the time configuration for the compressible flow solver. 
 
             :getter: Returns the time configuration
@@ -85,12 +73,11 @@
     
     @time.setter
     def time(self, time: TimeConfig):
-        OPTIONS = [CompressibleTransientConfig, CompressiblePseudoTimeSteppingConfig]
+        OPTIONS = [CompressibleTransient, CompressiblePseudoTimeStepping]
         self._time = self._get_configuration_option(time, OPTIONS, TimeConfig)
 
     @dream_configuration
     def mach_number(self) -> ngs.Parameter:
->>>>>>> 292f3363
         r""" Sets the ratio of the farfield flow velocity to the farfield speed of sound.
 
             .. math::
