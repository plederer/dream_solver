--- conflicted
+++ resolved
@@ -111,15 +111,9 @@
                              integrals: Integrals,
                              *pass_terms: tuple[str, ...],
                              fespace: str = None) -> None:
-<<<<<<< HEAD
-    
-        compile = self.cfg.optimizations.compile
-        
-=======
 
         compile = self.root.optimizations.compile
 
->>>>>>> 292f3363
         # Determine which spaces to iterate over.
         spaces = [fespace] if fespace else integrals.keys()
 
@@ -129,21 +123,11 @@
 
             for term, cf in integrals[space].items():
                 if term in pass_terms:
-<<<<<<< HEAD
-                    logger.debug(f"Skipping {term}!")
-                    # DEBUGGING
-                    print( "  skipped: ", term, "[", space, "]" )
-                    continue
-
-                logger.debug(f"Adding {term}!")
-                # DEBUGGING
-                print( "    added: ", term, "[", space, "]" )
-=======
+
                     logger.debug(f"Skipping {term} for space {space}!")
                     continue
 
                 logger.debug(f"Adding {term} term for space {space}!")
->>>>>>> 292f3363
 
                 if compile.realcompile:
                     form += cf.Compile(compile.realcompile, compile.wait, compile.keep_files)
@@ -185,19 +169,9 @@
 
 
 
-<<<<<<< HEAD
-
-
-
-
-class TimeConfig(InterfaceConfiguration, is_interface=True):
-
-    cfg: SolverConfiguration
-=======
 class TimeConfig(Configuration, is_interface=True):
 
     root: SolverConfiguration
->>>>>>> 292f3363
 
     @property
     def is_stationary(self) -> bool:
@@ -270,11 +244,6 @@
 
     name: str = "transient"
 
-<<<<<<< HEAD
-    @unique(default=Timer)
-    def timer(self, timer):
-        return timer
-=======
     def __init__(self, mesh, root=None, **default):
 
         DEFAULT = {
@@ -299,7 +268,6 @@
             raise TypeError(f"Timer must be of type {Timer}!")
 
         self._timer = timer
->>>>>>> 292f3363
 
     def assemble(self):
         self.scheme.assemble()
@@ -344,11 +312,6 @@
 
     name: str = "pseudo_time_stepping"
 
-<<<<<<< HEAD
-    @unique(default=Timer)
-    def timer(self, timer):
-        return timer
-=======
     def __init__(self, mesh, root=None, **default):
 
         DEFAULT = {
@@ -358,7 +321,6 @@
             "increment_factor": 10,
         }
         DEFAULT.update(default)
->>>>>>> 292f3363
 
         super().__init__(mesh, root, **DEFAULT)
 
