# %%

from __future__ import annotations
import numpy as np
import ngsolve as ngs
import logging
import typing

from dream.config import Integrals, Configuration, dream_configuration

if typing.TYPE_CHECKING:
    from dream.solver import SolverConfiguration

logger = logging.getLogger(__name__)


class Timer(Configuration):

    def __init__(self, mesh=None, root=None, **default):

        self._step = ngs.Parameter(1e-4)
        self._t = ngs.Parameter(0.0)

        DEFAULT = {
            "interval": (0.0, 1.0),
            "step": 1e-4,
            "t": 0.0
        }
        DEFAULT.update(default)

        super().__init__(mesh, root, **DEFAULT)

    @dream_configuration
    def interval(self) -> tuple[float, float]:
        return self._interval

    @interval.setter
    def interval(self, interval: tuple[float, float]):
        start, end = interval

        if start < 0 or end < 0:
            raise ValueError(f"Start and end time must be positive!")

        if start >= end:
            raise ValueError(f"Start time must be smaller than end time!")

        self._interval = (float(start), float(end))

    @dream_configuration
    def step(self) -> ngs.Parameter:
        return self._step

    @step.setter
    def step(self, step: float):
        self._step.Set(step)
        self._set_digit(self._step.Get())

    @dream_configuration
    def t(self) -> ngs.Parameter:
        return self._t

    @t.setter
    def t(self, t: float):
        self._t.Set(t)

    def start(self, include_start: bool = False, stride: int = 1):

        start, end = self.interval
        step = self.step.Get()

        N = round((end - start)/(stride*step)) + 1

        for i in range(1 - include_start, N):
            self.t = start + stride*i*step
            yield round(self.t.Get(), self.digit)

    def to_array(self, include_start: bool = False, stride: int = 1) -> np.ndarray:
        return np.array(list(self.start(include_start, stride)))

    def __call__(self, **kwargs):
        self.update(**kwargs)
        for t in self.start(stride=1):
            yield t

    def __iter__(self):
        for t in self.start(False, stride=1):
            yield t

    def _set_digit(self, step: float):
        digit = f"{step:.16f}".split(".")[1]
        self.digit = len(digit.rstrip("0"))


class Scheme(Configuration, is_interface=True):

    root: SolverConfiguration

    def add_sum_of_integrals(self,
                             form: ngs.LinearForm | ngs.BilinearForm,
                             integrals: Integrals,
                             *pass_terms: tuple[str, ...],
                             fespace: str = None) -> None:

        compile = self.root.optimizations.compile

        # Determine which spaces to iterate over.
        spaces = [fespace] if fespace else integrals.keys()

        for space in spaces:
            if space not in integrals:
                raise KeyError(f"Error: '{space}' not found in integrals.")

            for term, cf in integrals[space].items():
                if term in pass_terms:

                    logger.debug(f"Skipping {term} for space {space}!")
                    continue

                logger.debug(f"Adding {term} term for space {space}!")

                if compile.realcompile:
                    form += cf.Compile(compile.realcompile, compile.wait, compile.keep_files)
                else:
                    form += cf

    def assemble(self) -> None:
        raise NotImplementedError("Overload this method in derived class!")


class TimeSchemes(Scheme):

    time_levels: tuple[str, ...]

    @property
    def dt(self) -> ngs.Parameter:
        return self.root.time.timer.step

    def add_symbolic_temporal_forms(self, blf: Integrals, lf: Integrals) -> None:
        raise NotImplementedError("Overload this method in derived class!")

    def solve_current_time_level(self) -> typing.Generator[int | None, None, None]:
        raise NotImplementedError("Overload this method in derived class!")

    def get_level_gridfunctions(self, gfu: ngs.GridFunction) -> dict[str, ngs.GridFunction]:
        gfus = [ngs.GridFunction(gfu.space) for _ in self.time_levels[:-1]] + [gfu]
        return {level: gfu for level, gfu in zip(self.time_levels, gfus)}

    def initialize_gridfunctions(self, gfus: dict[str, ngs.GridFunction]) -> None:
        self.gfus = {space: self.get_level_gridfunctions(gfu) for space, gfu in gfus.items()}

    def set_initial_conditions(self):
        for gfu in self.gfus.values():
            for old in list(gfu.values())[:-1]:
                old.vec.data = gfu['n+1'].vec

    def update_gridfunctions(self):
        for gfu in self.gfus.values():
            for old, new in zip(self.time_levels[:-1], self.time_levels[1:]):
                gfu[old].vec.data = gfu[new].vec


class TimeRoutine(Configuration, is_interface=True):

    root: SolverConfiguration

    @property
    def is_stationary(self) -> bool:
<<<<<<< HEAD
        return isinstance(self, StationaryConfig)

    def assemble(self) -> None:
        raise NotImplementedError("Symbolic Forms not implemented!")

    def add_symbolic_temporal_forms(self, blf, lf) -> None:
        pass
    
    def scheme(self) -> None:
        pass

    def initialize(self):
        pass

    def set_initial_conditions(self):
        self.root.fem.set_initial_conditions()
=======
        return isinstance(self, StationaryRoutine)
>>>>>>> 9fe60d8b

    def start_solution_routine(self, reassemble: bool = True) -> typing.Generator[float | None, None, None]:
        raise NotImplementedError("Overload this method in derived class!")


class StationaryRoutine(TimeRoutine):

    name: str = "stationary"

    def start_solution_routine(self, reassemble: bool = True) -> typing.Generator[float | None, None, None]:

        scheme = self.root.fem.scheme

        if reassemble:
            scheme.assemble()

        with self.root.io as io:
            io.save_pre_time_routine()

            # Solution routine starts here
            scheme.solve()
            yield None
            # Solution routine ends here

            io.save_post_time_routine()


class TransientRoutine(TimeRoutine):

    name: str = "transient"

    def __init__(self, mesh, root=None, **default):

        DEFAULT = {
            "timer": Timer(mesh, root)
        }
        DEFAULT.update(default)

        super().__init__(mesh, root, **DEFAULT)

    @dream_configuration
    def timer(self) -> Timer:
        return self._timer

    @timer.setter
    def timer(self, timer: Timer):

        if not isinstance(timer, Timer):
            raise TypeError(f"Timer must be of type {Timer}!")

        self._timer = timer

    def start_solution_routine(self, reassemble: bool = True) -> typing.Generator[float | None, None, None]:

        scheme = self.root.fem.scheme

        if reassemble:
            scheme.assemble()

        with self.root.io as io:
            io.save_pre_time_routine(self.timer.t.Get())

            # Solution routine starts here
            for it, t in enumerate(self.timer()):

                for _ in scheme.solve_current_time_level(t):
                    continue

                scheme.update_gridfunctions()

                yield t

                io.save_in_time_routine(t, it)
                io.redraw()
            # Solution routine ends here

            io.save_post_time_routine(t, it)


class PseudoTimeSteppingRoutine(TimeRoutine):

    name: str = "pseudo_time_stepping"

    def __init__(self, mesh, root=None, **default):

        DEFAULT = {
            "timer": Timer(mesh, root),
            "max_time_step": 1.0,
            "increment_at": 10,
            "increment_factor": 10,
        }
        DEFAULT.update(default)

        super().__init__(mesh, root, **DEFAULT)

    @dream_configuration
    def timer(self) -> Timer:
        return self._timer

    @timer.setter
    def timer(self, timer: Timer):

        if not isinstance(timer, Timer):
            raise TypeError(f"Timer must be of type {Timer}!")

        self._timer = timer

    @dream_configuration
    def max_time_step(self) -> float:
        return self._max_time_step

    @max_time_step.setter
    def max_time_step(self, max_time_step: float):
        self._max_time_step = float(max_time_step)

    @dream_configuration
    def increment_at(self) -> int:
        return self._increment_at

    @increment_at.setter
    def increment_at(self, increment_at: int):
        self._increment_at = int(increment_at)

    @dream_configuration
    def increment_factor(self) -> int:
        return self._increment_factor

    @increment_factor.setter
    def increment_factor(self, increment_factor: int):
        self._increment_factor = int(increment_factor)

    def start_solution_routine(self, reassemble: bool = True) -> typing.Generator[float | None, None, None]:

        scheme = self.root.fem.scheme

        if reassemble:
            scheme.assemble()

        with self.root.io as io:
            io.save_pre_time_routine(self.timer.t.Get())

            # Solution routine starts here
            for it in scheme.solve_current_time_level():
                scheme.update_gridfunctions()
                self.solver_iteration_update(it)
                io.redraw()

            yield None

            # Solution routine ends here
            io.save_in_time_routine(self.timer.t.Get(), it=0)

            io.redraw()

            io.save_post_time_routine(self.timer.t.Get())

    def solver_iteration_update(self, it: int):
        old_time_step = self.timer.step.Get()

        if self.max_time_step > old_time_step:
            if (it % self.increment_at == 0) and (it > 0):
                new_time_step = old_time_step * self.increment_factor

                if new_time_step > self.max_time_step:
                    new_time_step = self.max_time_step

                self.timer.step = new_time_step
                logger.info(f"Successfully updated time step at iteration {it}")
                logger.info(f"Updated time step 𝚫t = {new_time_step}. Previous time step 𝚫t = {old_time_step}")<|MERGE_RESOLUTION|>--- conflicted
+++ resolved
@@ -165,26 +165,7 @@
 
     @property
     def is_stationary(self) -> bool:
-<<<<<<< HEAD
-        return isinstance(self, StationaryConfig)
-
-    def assemble(self) -> None:
-        raise NotImplementedError("Symbolic Forms not implemented!")
-
-    def add_symbolic_temporal_forms(self, blf, lf) -> None:
-        pass
-    
-    def scheme(self) -> None:
-        pass
-
-    def initialize(self):
-        pass
-
-    def set_initial_conditions(self):
-        self.root.fem.set_initial_conditions()
-=======
         return isinstance(self, StationaryRoutine)
->>>>>>> 9fe60d8b
 
     def start_solution_routine(self, reassemble: bool = True) -> typing.Generator[float | None, None, None]:
         raise NotImplementedError("Overload this method in derived class!")
