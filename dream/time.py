--- conflicted
+++ resolved
@@ -208,52 +208,32 @@
         self.blf = ngs.BilinearForm(self.root.fes, condense=condense)
         self.lf = ngs.LinearForm(self.root.fes)
 
-<<<<<<< HEAD
-        for space in self.cfg.blf:
-            for name, cf in self.cfg.blf[space].items():
-                logger.debug(f"Adding {name} to the BilinearForm!")
-=======
         for name, cf in self.root.blf.items():
             logger.debug(f"Adding {name} to the BilinearForm!")
->>>>>>> 3ef890a0
-
-                if compile.realcompile:
-                    self.blf += cf.Compile(**compile)
-                else:
-                    self.blf += cf
-
-<<<<<<< HEAD
-        for space in self.cfg.lf:
-            for name, cf in self.cfg.lf[space].items():
-                logger.debug(f"Adding {name} to the LinearForm!")
-=======
+
+            if compile.realcompile:
+                self.blf += cf.Compile(**compile)
+            else:
+                self.blf += cf
+
         for name, cf in self.root.lf.items():
             logger.debug(f"Adding {name} to the LinearForm!")
->>>>>>> 3ef890a0
-
-                if compile.realcompile:
-                    self.lf += cf.Compile(**compile)
-                else:
-                    self.lf += cf
+
+            if compile.realcompile:
+                self.lf += cf.Compile(**compile)
+            else:
+                self.lf += cf
 
     def start_solution_routine(self, reassemble: bool = True) -> typing.Generator[float | None, None, None]:
 
         if reassemble:
             self.assemble()
 
-<<<<<<< HEAD
-        self.cfg.linear_solver.initialize(self.blf, self.lf, self.cfg.gfu)
-
-        with self.cfg.io as io:
-=======
         with self.root.io as io:
->>>>>>> 3ef890a0
             io.save_pre_time_routine()
 
             # Solution routine starts here
-            for _ in self.cfg.linear_solver.solve():
-                continue
-    
+            self.solve()
             yield None
             # Solution routine ends here
 
