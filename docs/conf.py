import os
import sys
sys.path.append(os.path.abspath('../'))
sys.path.append(os.path.abspath('.'))

import sphinx_rtd_theme

# Configuration file for the Sphinx documentation builder.
#
# For the full list of built-in configuration values, see the documentation:
# https://www.sphinx-doc.org/en/master/usage/configuration.html

# -- Project information -----------------------------------------------------
# https://www.sphinx-doc.org/en/master/usage/configuration.html#project-information

project = 'dream'
copyright = '2023, Philip Lederer'
author = 'Philip Lederer'
release = '0.1'

# -- General configuration ---------------------------------------------------
# https://www.sphinx-doc.org/en/master/usage/configuration.html#general-configuration

<<<<<<< HEAD
# extensions = ['sphinx.ext.mathjax', 'sphinx.ext.autodoc', "myst_parser", 'sphinx_rtd_theme', 'nbsphinx']

extensions = ["sphinx.ext.autodoc","sphinx.ext.mathjax","sphinx.ext.todo", "sphinxcontrib.jquery",
              "IPython.sphinxext.ipython_console_highlighting", "IPython.sphinxext.ipython_directive",
              "nbsphinx", "myst_parser"]

templates_path = ['_templates']
exclude_patterns = ['build', 'Thumbs.db', '.DS_Store', "**.ipynb_checkpoints"]
=======
extensions = ['sphinx.ext.mathjax', 'sphinx.ext.autodoc','sphinx.ext.autosummary', "myst_parser", 'sphinx_rtd_theme', 'sphinx_design']

templates_path = ['_templates']
exclude_patterns = ['build', 'Thumbs.db', '.DS_Store', 'contents', 'hdg']
>>>>>>> f09cfa5b

add_module_names = False
autodoc_member_order = 'bysource'
highlight_language = 'python3'
pygments_style = "sphinx"



# html_static_path = [os.path.abspath('.') + '/_static']

html_js_files = ['webgui.js', 'webgui_jupyter_widgets.js']

mathjax3_config = {
    # "loader": {"load": ['[tex]/color']},
    "tex": {
        # "packages" : {'[+]': ['color']},
        "macros": {
            "bm": ["\\boldsymbol{#1}", 1],
            "div": "{\\operatorname{div}}",
            "tr": "{\\operatorname{tr}}",
            "dev": "{\\operatorname{dev}}",
            "curl": "{\\operatorname{curl}}",
            "grad": "{\\nabla}",
            "T": "{\\rm{T}}",
            "I": "{\\operatorname{I}}",
            "Re": "{\\operatorname{\\rm{Re}}}",
            "Pr": "{\\operatorname{\\rm{Pr}}}",
            "Ma": "{\\operatorname{\\rm{Ma}}}",
            "Fr": "{\\operatorname{\\rm{Fr}}}",
            "jump": ["{{[\\![#1]\\!]}}", 1],
            "sym": ["{{\\rm sym} (#1) }", 1],
            "skw": ["{{\\rm skw} (#1) }", 1],
            "vec": ["{\\bm{#1}}", 1],
            "mat": ["{\\bm{#1}}", 1],
        }
    }
}

myst_enable_extensions = ["amsmath", "dollarmath","fieldlist"]
suppress_warnings = ["myst.header"]

# -- Options for HTML output -------------------------------------------------
# https://www.sphinx-doc.org/en/master/usage/configuration.html#options-for-html-output

# nbsphinx_execute = 'always'


html_static_path = ['_static']

nbsphinx_timeout = 600
html_sourcelink_suffix = ''
nbsphinx_allow_errors = False

# bsphinx_prolog = r"""
# {% set docname = env.doc2path(env.docname, base='').replace('i-tutorials/', '') %}

# .. raw:: html

#     <style>
#         .p-Widget {
#             height: 400px;
#         }
#         .dg.main {
#             margin-left: 0px;
#         }
#         div.p-Widget div div div div.dg ul li {
#             list-style: none;
#             margin-left: 0px;
#         }
#         div.p-Widget div div div div.dg ul li div.dg {
#             margin-bottom: 0px;
#         }
#     </style>

# .. only:: html
#     .. role:: raw-html(raw)
#         :format: html

#     .. nbinfo::

#         This page was generated from `{{ docname }}`__.

#     __ ../../jupyter-files/{{docname}}
# """

html_theme = 'sphinx_rtd_theme'
html_theme_options = {
    # 'logo_only': False,
    # 'prev_next_buttons_location': 'bottom',
    # 'style_external_links': False,
    # 'vcs_pageview_mode': '',
    # 'style_nav_header_background': 'white',
    # 'flyout_display': 'hidden',
    # 'version_selector': True,
    # 'language_selector': True,
    # Toc options
    'collapse_navigation': False,
    'sticky_navigation': True,
    'navigation_depth': 4,
    'includehidden': True,
    'titles_only': False,
}

def setup(app):
    app.add_css_file("custom.css")

# html_static_path = ['_static']

rst_prolog ="""
.. role:: py(code)
  :language: python3
"""<|MERGE_RESOLUTION|>--- conflicted
+++ resolved
@@ -21,21 +21,14 @@
 # -- General configuration ---------------------------------------------------
 # https://www.sphinx-doc.org/en/master/usage/configuration.html#general-configuration
 
-<<<<<<< HEAD
 # extensions = ['sphinx.ext.mathjax', 'sphinx.ext.autodoc', "myst_parser", 'sphinx_rtd_theme', 'nbsphinx']
 
 extensions = ["sphinx.ext.autodoc","sphinx.ext.mathjax","sphinx.ext.todo", "sphinxcontrib.jquery",
               "IPython.sphinxext.ipython_console_highlighting", "IPython.sphinxext.ipython_directive",
-              "nbsphinx", "myst_parser"]
+              "nbsphinx", "myst_parser", 'sphinx.ext.autosummary', 'sphinx_design']
 
 templates_path = ['_templates']
 exclude_patterns = ['build', 'Thumbs.db', '.DS_Store', "**.ipynb_checkpoints"]
-=======
-extensions = ['sphinx.ext.mathjax', 'sphinx.ext.autodoc','sphinx.ext.autosummary', "myst_parser", 'sphinx_rtd_theme', 'sphinx_design']
-
-templates_path = ['_templates']
-exclude_patterns = ['build', 'Thumbs.db', '.DS_Store', 'contents', 'hdg']
->>>>>>> f09cfa5b
 
 add_module_names = False
 autodoc_member_order = 'bysource'
